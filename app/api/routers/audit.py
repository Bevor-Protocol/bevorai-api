import logging
from typing import Annotated

from fastapi import (
    APIRouter,
    Body,
    Depends,
    HTTPException,
    Query,
    Request,
    Response,
    status,
)
from fastapi.responses import JSONResponse

from app.api.core.dependencies import Authentication, RequireCredits
from app.api.services.ai import AiService
from app.api.services.audit import AuditService
from app.schema.request import EvalBody, FeedbackBody, FilterParams
from app.schema.response import GetAuditStatusResponse
from app.utils.enums import AuthRequestScopeEnum
from app.utils.openapi import OPENAPI_SPEC


class AuditRouter:
    def __init__(self):
        self.router = APIRouter(prefix="/audit", tags=["audit"])
        self.register_routes()

    def register_routes(self):
        self.router.add_api_route(
            "",
            self.create_audit,
            methods=["POST"],
            dependencies=[
                Depends(Authentication(request_scope=AuthRequestScopeEnum.USER)),
                Depends(RequireCredits()),
            ],
            **OPENAPI_SPEC["create_audit"],
        )
        self.router.add_api_route(
            "/list",
            self.list_audits,
            methods=["GET"],
            dependencies=[
                Depends(Authentication(request_scope=AuthRequestScopeEnum.USER))
            ],
            **OPENAPI_SPEC["get_audits"],
        )
        self.router.add_api_route(
            "/{id}",
            self.get_audit,
            methods=["GET"],
            dependencies=[
                Depends(Authentication(request_scope=AuthRequestScopeEnum.USER))
            ],
            **OPENAPI_SPEC["get_audit"],
        )
        self.router.add_api_route(
            "/{id}/status",
            self.get_audit_status,
            methods=["GET"],
            dependencies=[
                Depends(Authentication(request_scope=AuthRequestScopeEnum.USER))
            ],
            **OPENAPI_SPEC["get_audit_status"],
        )
        self.router.add_api_route(
            "/{id}/feedback",
            self.submit_feedback,
            methods=["POST"],
            dependencies=[
                Depends(Authentication(request_scope=AuthRequestScopeEnum.USER))
            ],
            **OPENAPI_SPEC["submit_feedback"],
        )

    async def create_audit(
        self,
        request: Request,
        body: Annotated[EvalBody, Body()],
    ):
        ai_service = AiService()
        response = await ai_service.process_evaluation(
            auth=request.state.auth, data=body
        )

        return Response(response.model_dump_json(), status_code=status.HTTP_201_CREATED)

    async def list_audits(
        self,
        request: Request,
        query_params: Annotated[FilterParams, Query()],
    ):
        # rate_limit(request=request, user=user)
        audit_service = AuditService()
        response = await audit_service.get_audits(
            auth=request.state.auth,
            query=query_params,
        )

        return JSONResponse(response.model_dump(), status_code=status.HTTP_200_OK)

    async def get_audit(self, request: Request, id: str):
        audit_service = AuditService()

        try:
            audit = await audit_service.get_audit(auth=request.state.auth, id=id)
            return Response(audit.model_dump_json(), status_code=status.HTTP_200_OK)
        except Exception as err:
            logging.exception(err)
            return HTTPException(
                status_code=status.HTTP_401_UNAUTHORIZED,
                detail="No audit was created under these credentials",
            )

    async def get_audit_status(
        self, request: Request, id: str
    ) -> GetAuditStatusResponse:
        audit_service = AuditService()

        try:
            response = await audit_service.get_status(auth=request.state.auth, id=id)
            return Response(response.model_dump_json(), status_code=status.HTTP_200_OK)
        except Exception:
            return HTTPException(
                status_code=status.HTTP_401_UNAUTHORIZED,
                detail="No audit was created under these credentials",
            )

<<<<<<< HEAD
    async def process_ai_eval_token(
        self,
        request: Request,
        body: Annotated[EvalBody, Body()],
    ):
        response = await self.process_static_eval_token(body.address)

        return Response(response.model_dump_json(), status_code=status.HTTP_200_OK)

    async def submit_feedback(self, request: Request, data: FeedbackBody):
=======
    async def submit_feedback(self, request: Request, data: FeedbackBody, id: str):
>>>>>>> 416ffe55
        audit_service = AuditService()
        response = await audit_service.submit_feedback(
            data=data, auth=request.state.auth, id=id
        )
        return JSONResponse({"success": response}, status_code=status.HTTP_201_CREATED)<|MERGE_RESOLUTION|>--- conflicted
+++ resolved
@@ -1,4 +1,3 @@
-import logging
 from typing import Annotated
 
 from fastapi import (
@@ -11,13 +10,14 @@
     Response,
     status,
 )
-from fastapi.responses import JSONResponse
+from tortoise.exceptions import DoesNotExist
 
 from app.api.core.dependencies import Authentication, RequireCredits
 from app.api.services.ai import AiService
 from app.api.services.audit import AuditService
 from app.schema.request import EvalBody, FeedbackBody, FilterParams
 from app.schema.response import GetAuditStatusResponse
+from app.schema.shared import BooleanResponse
 from app.utils.enums import AuthRequestScopeEnum
 from app.utils.openapi import OPENAPI_SPEC
 
@@ -84,7 +84,6 @@
         response = await ai_service.process_evaluation(
             auth=request.state.auth, data=body
         )
-
         return Response(response.model_dump_json(), status_code=status.HTTP_201_CREATED)
 
     async def list_audits(
@@ -99,7 +98,7 @@
             query=query_params,
         )
 
-        return JSONResponse(response.model_dump(), status_code=status.HTTP_200_OK)
+        return Response(response.model_dump_json(), status_code=status.HTTP_200_OK)
 
     async def get_audit(self, request: Request, id: str):
         audit_service = AuditService()
@@ -107,11 +106,10 @@
         try:
             audit = await audit_service.get_audit(auth=request.state.auth, id=id)
             return Response(audit.model_dump_json(), status_code=status.HTTP_200_OK)
-        except Exception as err:
-            logging.exception(err)
-            return HTTPException(
-                status_code=status.HTTP_401_UNAUTHORIZED,
-                detail="No audit was created under these credentials",
+        except DoesNotExist:
+            raise HTTPException(
+                status_code=status.HTTP_404_NOT_FOUND,
+                detail="this audit does not exist under these credentials",
             )
 
     async def get_audit_status(
@@ -122,28 +120,18 @@
         try:
             response = await audit_service.get_status(auth=request.state.auth, id=id)
             return Response(response.model_dump_json(), status_code=status.HTTP_200_OK)
-        except Exception:
-            return HTTPException(
-                status_code=status.HTTP_401_UNAUTHORIZED,
-                detail="No audit was created under these credentials",
+        except DoesNotExist:
+            raise HTTPException(
+                status_code=status.HTTP_404_NOT_FOUND,
+                detail="this audit does not exist under these credentials",
             )
 
-<<<<<<< HEAD
-    async def process_ai_eval_token(
-        self,
-        request: Request,
-        body: Annotated[EvalBody, Body()],
-    ):
-        response = await self.process_static_eval_token(body.address)
-
-        return Response(response.model_dump_json(), status_code=status.HTTP_200_OK)
-
-    async def submit_feedback(self, request: Request, data: FeedbackBody):
-=======
     async def submit_feedback(self, request: Request, data: FeedbackBody, id: str):
->>>>>>> 416ffe55
         audit_service = AuditService()
         response = await audit_service.submit_feedback(
             data=data, auth=request.state.auth, id=id
         )
-        return JSONResponse({"success": response}, status_code=status.HTTP_201_CREATED)+        return Response(
+            BooleanResponse(success=response).model_dump_json(),
+            status_code=status.HTTP_201_CREATED,
+        )